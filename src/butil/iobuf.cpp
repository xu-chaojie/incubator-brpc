--- conflicted
+++ resolved
@@ -50,13 +50,8 @@
 #define SIZE_64K    (64 * 1024)
 #define SIZE_1M     (1024 * 1024)
 
-<<<<<<< HEAD
 #ifndef IOBUF_NO_UMA_BVAR
-static int get_uma_iobuf_count(void *arg);
-static int get_uma_block_count(void *arg);
-=======
 static int get_8K_count(void *arg);
->>>>>>> 802b816e
 static int get_64K_count(void *arg);
 static int get_1M_count(void *arg);
 #endif
@@ -65,54 +60,32 @@
 DEFINE_int32(butil_iobuf_64K_max, 3000, "Maximum number of 64k blocks cached");
 DEFINE_int32(butil_iobuf_1M_max, 100, "Maximum number of 1M blocks cached");
 
-<<<<<<< HEAD
 #ifndef IOBUF_NO_UMA_BVAR
-=======
 bvar::PassiveStatus<int> g_iobuf_8K_count("8K iobuf", get_8K_count, NULL);
 bvar::Adder<int> *g_iobuf_8K_overflow = NULL;
->>>>>>> 802b816e
 bvar::PassiveStatus<int> g_iobuf_64k_count("64K iobuf", get_64K_count, NULL);
 bvar::Adder<int> *g_iobuf_64k_overflow = NULL;
 bvar::PassiveStatus<int> g_iobuf_1M_count("1M iobuf", get_1M_count, NULL);
 bvar::Adder<int> *g_iobuf_1M_overflow = NULL;
-<<<<<<< HEAD
-bvar::PassiveStatus<int> g_iobuf_zone_obj_count("iobuf uma count",
-    get_uma_iobuf_count, NULL);
-bvar::PassiveStatus<int> g_block_zone_obj_count("block uma count",
-    get_uma_block_count, NULL);
-
-BAIDU_GLOBAL_INIT() {
-    g_iobuf_64k_overflow = new bvar::Adder<int> ("64K iobuf cache overflow");
-    g_iobuf_1M_overflow = new bvar::Adder<int>("1M iobuf cache overflow");
-}
-#endif
-
-static pthread_once_t uma_start_once = PTHREAD_ONCE_INIT;
-static uma_zone_t iobuf_zone;
-static uma_zone_t block_zone;
-=======
-
-static pthread_once_t cache_start_once = PTHREAD_ONCE_INIT;
-static LFStack iobuf_8K_cache;
->>>>>>> 802b816e
-static LFStack iobuf_64K_cache;
-static LFStack iobuf_1M_cache;
-static void do_start_cache();
-
-<<<<<<< HEAD
-static inline void start_uma()
-=======
+
 BAIDU_GLOBAL_INIT() {
     g_iobuf_8K_overflow = new bvar::Adder<int> ("8K iobuf cache overflow");
     g_iobuf_64k_overflow = new bvar::Adder<int> ("64K iobuf cache overflow");
     g_iobuf_1M_overflow = new bvar::Adder<int>("1M iobuf cache overflow");
 }
 
+#endif
+
+static pthread_once_t cache_start_once = PTHREAD_ONCE_INIT;
+static LFStack iobuf_8K_cache;
+static LFStack iobuf_64K_cache;
+static LFStack iobuf_1M_cache;
+static void do_start_cache();
+
 /*
  * ratecheck(): simple time-based rate-limit checking.
  */
 static int ratecheck(struct timeval *lasttime, const struct timeval *mininterval)
->>>>>>> 802b816e
 {
 	struct timeval tv, delta;
 	int rv = 0;
@@ -133,15 +106,12 @@
 	return (rv);
 }
 
-<<<<<<< HEAD
-#ifndef IOBUF_NO_UMA_BVAR
-static int get_uma_iobuf_count(void *)
-=======
 static inline void start_cache()
->>>>>>> 802b816e
 {
     pthread_once(&cache_start_once, do_start_cache);
 }
+
+#ifndef IOBUF_NO_UMA_BVAR
 
 static int get_8K_count(void *)
 {
@@ -402,7 +372,9 @@
         static struct timeval tv_def_last = {0, 0};
         if (!iobuf_8K_cache.push(mem))
             return;
+#ifndef IOBUF_NO_UMA_BVAR
         *g_iobuf_8K_overflow << 1;
+#endif
         tv = &tv_def_last;
         msg = "8K";
     }
@@ -410,40 +382,18 @@
         static struct timeval tv_64k_last = {0, 0};
         if (!iobuf_64K_cache.push(mem))
             return;
-<<<<<<< HEAD
-
-        call_blockmem_deallocate(mem, size);
-
-        if (uma_ratecheck(&tv_64k_last, &interval)) {
-            LOG(WARNING) << "64k iobuf cache overflow";
-        }
-
 #ifndef IOBUF_NO_UMA_BVAR
         *g_iobuf_64k_overflow << 1;
 #endif
-=======
-        *g_iobuf_64k_overflow << 1;
         tv = &tv_64k_last;
         msg = "64K";
->>>>>>> 802b816e
     } else if (size == SIZE_1M) {
         static struct timeval tv_1M_last = {0, 0};
         if (!iobuf_1M_cache.push(mem))
             return;
-<<<<<<< HEAD
-        call_blockmem_deallocate(mem, size);
-
-        if (uma_ratecheck(&tv_1M_last, &interval)) {
-            LOG(WARNING) << "1M iobuf cache overflow";
-        }
-
 #ifndef IOBUF_NO_UMA_BVAR
         *g_iobuf_1M_overflow << 1;
 #endif
-    } else {
-        call_blockmem_deallocate(mem, size);
-=======
-        *g_iobuf_1M_overflow << 1;
         tv = &tv_1M_last;
         msg = "1M";
     }
@@ -451,7 +401,6 @@
     if (msg) {
         if (ratecheck(tv, &interval))
             LOG(WARNING) << msg << " iobuf cache overflow";
->>>>>>> 802b816e
     }
 }
 
