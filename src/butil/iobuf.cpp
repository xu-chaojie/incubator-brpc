--- conflicted
+++ resolved
@@ -40,9 +40,6 @@
 #include "butil/iobuf.h"
 #include "butil/lfstack.h"
 #include "ucm/api/ucm.h"
-#ifndef IOBUF_NO_UMA_BVAR
-#include "bvar/bvar.h"
-#endif
 
 namespace butil {
 namespace iobuf {
@@ -50,50 +47,19 @@
 #define SIZE_64K    (64 * 1024)
 #define SIZE_1M     (1024 * 1024)
 
-<<<<<<< HEAD
-#ifndef IOBUF_NO_UMA_BVAR
-static int get_8K_count(void *arg);
-static int get_64K_count(void *arg);
-static int get_1M_count(void *arg);
-#endif
-
-=======
->>>>>>> 54796676
 DEFINE_int32(butil_iobuf_8K_max, 40000, "Maximum number of 8k blocks cached");
 DEFINE_int32(butil_iobuf_64K_max, 3000, "Maximum number of 64k blocks cached");
 DEFINE_int32(butil_iobuf_1M_max, 100, "Maximum number of 1M blocks cached");
 
-<<<<<<< HEAD
-#ifndef IOBUF_NO_UMA_BVAR
-bvar::PassiveStatus<int> g_iobuf_8K_count("8K iobuf", get_8K_count, NULL);
-bvar::Adder<int> *g_iobuf_8K_overflow = NULL;
-bvar::PassiveStatus<int> g_iobuf_64k_count("64K iobuf", get_64K_count, NULL);
-bvar::Adder<int> *g_iobuf_64k_overflow = NULL;
-bvar::PassiveStatus<int> g_iobuf_1M_count("1M iobuf", get_1M_count, NULL);
-bvar::Adder<int> *g_iobuf_1M_overflow = NULL;
-
-BAIDU_GLOBAL_INIT() {
-    g_iobuf_8K_overflow = new bvar::Adder<int> ("8K iobuf cache overflow");
-    g_iobuf_64k_overflow = new bvar::Adder<int> ("64K iobuf cache overflow");
-    g_iobuf_1M_overflow = new bvar::Adder<int>("1M iobuf cache overflow");
-}
-
-#endif
+static butil::atomic<int> iobuf_8K_overflow;
+static butil::atomic<int> iobuf_64K_overflow;
+static butil::atomic<int> iobuf_1M_overflow;
 
 static pthread_once_t cache_start_once = PTHREAD_ONCE_INIT;
 static LFStack &iobuf_8K_cache = *(new LFStack());
 static LFStack &iobuf_64K_cache = *(new LFStack());
 static LFStack &iobuf_1M_cache = *(new LFStack());
-=======
-static butil::atomic<int> iobuf_8K_overflow;
-static butil::atomic<int> iobuf_64K_overflow;
-static butil::atomic<int> iobuf_1M_overflow;
-
-static pthread_once_t cache_start_once = PTHREAD_ONCE_INIT;
-static LFStack iobuf_8K_cache;
-static LFStack iobuf_64K_cache;
-static LFStack iobuf_1M_cache;
->>>>>>> 54796676
+
 static void do_start_cache();
 
 /*
@@ -125,13 +91,7 @@
     pthread_once(&cache_start_once, do_start_cache);
 }
 
-<<<<<<< HEAD
-#ifndef IOBUF_NO_UMA_BVAR
-
-static int get_8K_count(void *)
-=======
 int get_8K_count()
->>>>>>> 54796676
 {
     return iobuf_8K_cache.size();
 }
@@ -145,7 +105,6 @@
 {
     return iobuf_1M_cache.size();
 }
-#endif
 
 int get_8K_overflow()
 {
@@ -406,13 +365,7 @@
         static struct timeval tv_def_last = {0, 0};
         if (!iobuf_8K_cache.push(mem))
             return;
-<<<<<<< HEAD
-#ifndef IOBUF_NO_UMA_BVAR
-        *g_iobuf_8K_overflow << 1;
-#endif
-=======
         counter = &iobuf_8K_overflow;
->>>>>>> 54796676
         tv = &tv_def_last;
         msg = "8K";
     }
@@ -420,27 +373,14 @@
         static struct timeval tv_64K_last = {0, 0};
         if (!iobuf_64K_cache.push(mem))
             return;
-<<<<<<< HEAD
-#ifndef IOBUF_NO_UMA_BVAR
-        *g_iobuf_64k_overflow << 1;
-#endif
-        tv = &tv_64k_last;
-=======
         counter = &iobuf_64K_overflow;
         tv = &tv_64K_last;
->>>>>>> 54796676
         msg = "64K";
     } else if (size == SIZE_1M) {
         static struct timeval tv_1M_last = {0, 0};
         if (!iobuf_1M_cache.push(mem))
             return;
-<<<<<<< HEAD
-#ifndef IOBUF_NO_UMA_BVAR
-        *g_iobuf_1M_overflow << 1;
-#endif
-=======
         counter = &iobuf_1M_overflow;
->>>>>>> 54796676
         tv = &tv_1M_last;
         msg = "1M";
     }
@@ -2364,17 +2304,16 @@
     return nr;
 }
 
-<<<<<<< HEAD
 ssize_t IOPortal::append_aligned_to_page_end(const IOBuf* buf) {
     size_t total = buf->size();
     uintptr_t page_off = 0;
     size_t space = 0;
     Block* prev_p = NULL;
     Block* p = _block;
+
     while (total) {
         if (p == NULL) {
             p = iobuf::create_block();
-            _release_to_tls = false;
             if (BAIDU_UNLIKELY(!p)) {
                 errno = ENOMEM;
                 return -1;
@@ -2411,23 +2350,24 @@
         prev_p = p;
         p = p->portal_next;
     };
+
+    // a full block can not be released to TLS, remove it from chain
+    while (_block != NULL) {
+        if (_block->full()) {
+            // a full block can not be released to TLS, remove it from chain
+            Block* const saved_next = _block->portal_next;
+            _block->dec_ref();  // _block may be deleted
+            _block = saved_next;
+        } else {
+            // should be last block
+            assert(NULL == _block->portal_next);
+        }
+    }
     return space;
 }
 
-void IOPortal::return_cached_blocks_impl(Block* b, bool release_to_tls) {
-    if (release_to_tls)
-        iobuf::release_tls_block_chain(b);
-    else {
-        do {
-            IOBuf::Block* const saved_next = b->portal_next;
-            b->dec_ref();
-            b = saved_next;
-        } while (b);
-    }
-=======
 void IOPortal::return_cached_blocks_impl(Block* b) {
     iobuf::release_tls_block_chain(b);
->>>>>>> 54796676
 }
 
 IOBufAsZeroCopyInputStream::IOBufAsZeroCopyInputStream(const IOBuf& buf)
