--- conflicted
+++ resolved
@@ -383,13 +383,9 @@
             LOG(WARNING) << "64k iobuf cache overflow";
         }
 
-<<<<<<< HEAD
 #ifndef IOBUF_NO_UMA_BVAR
-        g_iobuf_64k_overflow << 1;
+        *g_iobuf_64k_overflow << 1;
 #endif
-=======
-        *g_iobuf_64k_overflow << 1;
->>>>>>> 1b29edad
     } else if (size == SIZE_1M) {
         static struct timeval tv_1M_last = {0, 0};
         if (!iobuf_1M_cache.push(mem))
@@ -400,13 +396,9 @@
             LOG(WARNING) << "1M iobuf cache overflow";
         }
 
-<<<<<<< HEAD
 #ifndef IOBUF_NO_UMA_BVAR
-        g_iobuf_1M_overflow << 1;
+        *g_iobuf_1M_overflow << 1;
 #endif
-=======
-        *g_iobuf_1M_overflow << 1;
->>>>>>> 1b29edad
     } else {
         call_blockmem_deallocate(mem, size);
     }
